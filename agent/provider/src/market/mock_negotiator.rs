--- conflicted
+++ resolved
@@ -12,7 +12,6 @@
 
 impl Negotiator for AcceptAllNegotiator {
     fn create_offer(&mut self, offer: &OfferDefinition) -> Result<Offer> {
-<<<<<<< HEAD
         let com_info = LinearPricingOffer::new()
             .add_coefficient("golem.usage.duration_sec", 0.01)
             .add_coefficient("golem.usage.cpu_sec", 0.016)
@@ -23,16 +22,10 @@
         let mut offer = offer.clone();
         offer.com_info = com_info;
 
-        Ok(Offer::new(offer.into_json(), "()".into()))
-=======
-        Ok(Offer::new(
-            offer.clone().into_json(),
-            r#"(&
-                (golem.srv.comp.wasm.task_package=http://localhost:8000/rust-wasi-tutorial.zip)
-            )"#
-            .into(),
-        ))
->>>>>>> 80244ab4
+        let constraint =
+            r#"(&(golem.srv.comp.wasm.task_package=http://localhost:8000/rust-wasi-tutorial.zip))"#;
+
+        Ok(Offer::new(offer.into_json(), constraint.into()))
     }
 
     fn react_to_proposal(
