use failure::Error;
<<<<<<< HEAD
use futures::{FutureExt, TryFutureExt};
=======

>>>>>>> af3103bc
use serde::{Deserialize, Serialize};
use ya_service_bus::{typed as bus, RpcMessage, RpcStreamMessage};

#[derive(Serialize, Deserialize)]
struct Ping(String);

impl RpcMessage for Ping {
    const ID: &'static str = "ping";
    type Item = String;
    type Error = ();
}

impl RpcStreamMessage for Ping {
    const ID: &'static str = "ping";
    type Item = String;
    type Error = ();
}

async fn server() -> Result<(), Error> {
    log::info!("starting");
    let (tx, rx) = futures::channel::oneshot::channel::<()>();

    let mut txh = Some(tx);
    let quit = move |_p: Ping| {
        let tx = txh.take().unwrap();
        async move {
            eprintln!("quit!!");
            let _ = tx.send(());
            {
                Ok("quit".to_string())
            }
        }
    };

    let _ = bus::bind("/local/test", |p: Ping| {
        async move {
            eprintln!("got ping: {:?}", p.0);
            Ok(format!("pong {}", p.0))
        }
    });
    let _ = bus::bind("/local/quit", quit);
    let _ = bus::bind_streaming("/local/stream", |p: Ping| {
        let s = async_stream::stream! {
            for i in 0..3 {
                yield Ok(format!("ack {}", i))
            }
        };
        Box::pin(s)
    });

    let _ = rx.await;
    Ok(())
}

fn main() -> Result<(), Error> {
    env_logger::init();
    actix::System::new("w").block_on(server())
}<|MERGE_RESOLUTION|>--- conflicted
+++ resolved
@@ -1,10 +1,6 @@
 use failure::Error;
-<<<<<<< HEAD
-use futures::{FutureExt, TryFutureExt};
-=======
-
->>>>>>> af3103bc
 use serde::{Deserialize, Serialize};
+use futures::prelude::*;
 use ya_service_bus::{typed as bus, RpcMessage, RpcStreamMessage};
 
 #[derive(Serialize, Deserialize)]
@@ -28,7 +24,7 @@
 
     let mut txh = Some(tx);
     let quit = move |_p: Ping| {
-        let tx = txh.take().unwrap();
+        let mut tx = txh.take().unwrap();
         async move {
             eprintln!("quit!!");
             let _ = tx.send(());
