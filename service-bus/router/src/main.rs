--- conflicted
+++ resolved
@@ -1,85 +1,13 @@
 use std::clone::Clone;
 use std::sync::{Arc, Mutex};
 
+use structopt::StructOpt;
 use tokio::codec::{FramedRead, FramedWrite};
 use tokio::net::TcpListener;
 use tokio::prelude::*;
 
-<<<<<<< HEAD
 use ya_sb_proto::codec::{GsbMessageDecoder, GsbMessageEncoder};
 use ya_sb_router::Router;
-=======
-use structopt::StructOpt;
-
-use ya_sb_proto::{
-    codec::{GsbMessage, GsbMessageDecoder, GsbMessageEncoder},
-    *,
-};
-
-struct MessageDispatcher<A, B>
-where
-    A: Hash + Eq,
-    B: Sink,
-{
-    senders: HashMap<A, mpsc::Sender<B::SinkItem>>,
-}
-
-impl<A, B> MessageDispatcher<A, B>
-where
-    A: Hash + Eq,
-    B: Sink + Send + 'static,
-    B::SinkItem: Send + 'static,
-    B::SinkError: From<mpsc::error::RecvError> + Debug,
-{
-    fn new() -> Self {
-        MessageDispatcher {
-            senders: HashMap::new(),
-        }
-    }
-
-    fn register(&mut self, addr: A, sink: B) -> failure::Fallible<()> {
-        match self.senders.entry(addr) {
-            Entry::Occupied(_) => Err(failure::err_msg("Sender already registered")),
-            Entry::Vacant(entry) => {
-                let (tx, rx) = mpsc::channel(1000);
-                tokio::spawn(
-                    sink.send_all(rx)
-                        .map(|_| ())
-                        .map_err(|e| eprintln!("Send failed: {:?}", e)),
-                );
-                entry.insert(tx);
-                Ok(())
-            }
-        }
-    }
-
-    fn unregister(&mut self, addr: &A) -> failure::Fallible<()> {
-        match self.senders.remove(addr) {
-            None => Err(failure::err_msg("Sender not registered")),
-            Some(_) => Ok(()),
-        }
-    }
-
-    fn send_message<T>(&mut self, addr: &A, msg: T) -> failure::Fallible<()>
-    where
-        T: Into<B::SinkItem>,
-    {
-        match self.senders.get_mut(addr) {
-            None => Err(failure::err_msg("Sender not registered")),
-            Some(sender) => {
-                let sender = sender.clone();
-                tokio::spawn(
-                    sender
-                        .send(msg.into())
-                        .map(|_| ())
-                        .map_err(|e| eprintln!("Send failed: {:?}", e)),
-                );
-                Ok(())
-            }
-        }
-    }
-}
->>>>>>> da389037
 
 #[derive(StructOpt)]
 #[structopt(name = "Router", about = "Service Bus Router")]
@@ -115,130 +43,7 @@
                 reader
                     .from_err()
                     .for_each(move |msg| {
-<<<<<<< HEAD
                         future::done(router1.lock().unwrap().handle_message(addr.clone(), msg))
-=======
-                        match msg {
-                            GsbMessage::RegisterRequest(msg) => {
-                                println!("Received RegisterRequest from {}. service_id = {}", addr, &msg.service_id);
-                                if !msg.service_id.chars().all(|c| c.is_ascii_alphanumeric() || c == '/') {
-                                    let msg = RegisterReply {
-                                        code: RegisterReplyCode::RegisterBadRequest as i32,
-                                        message: "Illegal service ID".to_string(),
-                                    };
-                                    send_dispatcher.lock().unwrap().send_message(&addr, msg)?;
-                                } else if registered_endpoints
-                                    .lock()
-                                    .unwrap()
-                                    .contains_key(&msg.service_id)
-                                {
-                                    let msg = RegisterReply {
-                                        code: RegisterReplyCode::RegisterConflict as i32,
-                                        message: "Service ID already registered".to_string(),
-                                    };
-                                    send_dispatcher.lock().unwrap().send_message(&addr, msg)?;
-                                } else {
-                                    registered_endpoints
-                                        .lock()
-                                        .unwrap()
-                                        .insert(msg.service_id, addr);
-                                    let msg = RegisterReply {
-                                        code: RegisterReplyCode::RegisteredOk as i32,
-                                        message: "".to_string(),
-                                    };
-                                    send_dispatcher.lock().unwrap().send_message(&addr, msg)?;
-                                }
-                            }
-                            GsbMessage::UnregisterRequest(msg) => {
-                                println!("Received UnregisterRequest from {}. service_id = {}", addr, &msg.service_id);
-                                match registered_endpoints.lock().unwrap().get(&msg.service_id) {
-                                    Some(listener_addr) if *listener_addr == addr => {
-                                        registered_endpoints
-                                            .lock()
-                                            .unwrap()
-                                            .remove(&msg.service_id);
-                                        let msg = UnregisterReply {
-                                            code: UnregisterReplyCode::UnregisteredOk as i32,
-                                        };
-                                        send_dispatcher.lock().unwrap().send_message(&addr, msg)?;
-                                    }
-                                    _ => {
-                                        // Service not registered or registered by another process than the caller
-                                        let msg = UnregisterReply {
-                                            code: UnregisterReplyCode::NotRegistered as i32,
-                                        };
-                                        send_dispatcher.lock().unwrap().send_message(&addr, msg)?;
-                                    }
-                                }
-                            }
-                            GsbMessage::CallRequest(msg) => {
-                                // TODO: Handle remote services (currently assuming address == service_id)
-                                println!("Received CallRequest from {}. caller = {}, address = {}, request_id = {}", addr, &msg.caller, &msg.address, &msg.request_id);
-                                match registered_endpoints.lock().unwrap().get(&msg.address) {
-                                    Some(listener_addr) => {
-                                        if pending_calls
-                                            .lock()
-                                            .unwrap()
-                                            .contains_key(&msg.request_id)
-                                        {
-                                            // Call with this ID already exists
-                                            let msg = CallReply {
-                                                request_id: msg.request_id,
-                                                code: CallReplyCode::CallReplyBadRequest as i32,
-                                                reply_type: CallReplyType::Full as i32,
-                                                data: vec![],
-                                            };
-                                            eprintln!("Call with this ID already exists");
-                                            send_dispatcher
-                                                .lock()
-                                                .unwrap()
-                                                .send_message(&addr, msg)?;
-                                        } else {
-                                            pending_calls
-                                                .lock()
-                                                .unwrap()
-                                                .insert(msg.request_id.clone(), addr);
-                                            send_dispatcher
-                                                .lock()
-                                                .unwrap()
-                                                .send_message(&listener_addr, msg)?;
-                                        }
-                                    }
-                                    None => {
-                                        // There is no service registered under given address
-                                        let msg = CallReply {
-                                            request_id: msg.request_id,
-                                            code: CallReplyCode::CallReplyBadRequest as i32,
-                                            reply_type: CallReplyType::Full as i32,
-                                            data: vec![],
-                                        };
-                                        eprintln!("There is no service registered under given address");
-                                        send_dispatcher.lock().unwrap().send_message(&addr, msg)?;
-                                    }
-                                }
-                            }
-                            GsbMessage::CallReply(msg) => {
-                                println!("Received CallReply from {} request_id = {}", addr, &msg.request_id);
-                                match pending_calls.lock().unwrap().entry(msg.request_id.clone()) {
-                                    Entry::Occupied(entry) => {
-                                        let caller_addr = entry.get();
-                                        let reply_type = CallReplyType::from_i32(msg.reply_type).unwrap();
-                                        println!("Forwarding reply to {}", caller_addr);
-                                        send_dispatcher
-                                            .lock()
-                                            .unwrap()
-                                            .send_message(caller_addr, msg)?;
-                                        if reply_type == CallReplyType::Full {
-                                            entry.remove_entry();
-                                        }
-                                    },
-                                    Entry::Vacant(_) => eprintln!("Unknown request ID: {}", msg.request_id),
-                                }
-                            }
-                            _ => eprintln!("Unexpected message received"),
-                        }
-                        Ok(())
->>>>>>> da389037
                     })
                     .and_then(move |_| future::done(router2.lock().unwrap().disconnect(&addr)))
                     .map_err(|e| eprintln!("Error occurred handling message: {:?}", e)),
