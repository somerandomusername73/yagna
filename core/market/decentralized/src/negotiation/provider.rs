use std::sync::Arc;

use crate::{db::models::Offer as ModelOffer, SubscriptionId};
use ya_persistence::executor::DbExecutor;

use super::errors::{NegotiationError, NegotiationInitError};
use crate::protocol::negotiation::messages::{
    AgreementCancelled, AgreementReceived, InitialProposalReceived, ProposalReceived,
    ProposalRejected,
};
use crate::protocol::negotiation::provider::NegotiationApi;

/// Provider part of negotiation logic.
pub struct ProviderBroker {
    db: DbExecutor,
    api: NegotiationApi,
}

<<<<<<< HEAD
impl ProviderNegotiationEngine {
    pub fn new(db: DbExecutor) -> Result<Arc<ProviderNegotiationEngine>, NegotiationInitError> {
        let api = NegotiationApi::new(
            move |_caller: String, msg: InitialProposalReceived| async move { unimplemented!() },
            move |_caller: String, msg: ProposalReceived| async move { unimplemented!() },
            move |caller: String, msg: ProposalRejected| async move { unimplemented!() },
            move |caller: String, msg: AgreementReceived| async move { unimplemented!() },
            move |caller: String, msg: AgreementCancelled| async move { unimplemented!() },
        );

        Ok(Arc::new(ProviderNegotiationEngine { api, db }))
=======
impl ProviderBroker {
    pub fn new(db: DbExecutor) -> Result<Arc<ProviderBroker>, NegotiationInitError> {
        Ok(Arc::new(ProviderBroker { db }))
>>>>>>> 714297bd
    }

    pub async fn bind_gsb(
        &self,
        public_prefix: &str,
        private_prefix: &str,
    ) -> Result<(), NegotiationInitError> {
        Ok(())
    }

    pub async fn subscribe_offer(&self, offer: &ModelOffer) -> Result<(), NegotiationError> {
        // TODO: Implement
        Ok(())
    }

    pub async fn unsubscribe_offer(
        &self,
        subscription_id: &SubscriptionId,
    ) -> Result<(), NegotiationError> {
        // TODO: Implement
        Ok(())
    }
}<|MERGE_RESOLUTION|>--- conflicted
+++ resolved
@@ -16,9 +16,8 @@
     api: NegotiationApi,
 }
 
-<<<<<<< HEAD
-impl ProviderNegotiationEngine {
-    pub fn new(db: DbExecutor) -> Result<Arc<ProviderNegotiationEngine>, NegotiationInitError> {
+impl ProviderBroker {
+    pub fn new(db: DbExecutor) -> Result<Arc<ProviderBroker>, NegotiationInitError> {
         let api = NegotiationApi::new(
             move |_caller: String, msg: InitialProposalReceived| async move { unimplemented!() },
             move |_caller: String, msg: ProposalReceived| async move { unimplemented!() },
@@ -27,12 +26,7 @@
             move |caller: String, msg: AgreementCancelled| async move { unimplemented!() },
         );
 
-        Ok(Arc::new(ProviderNegotiationEngine { api, db }))
-=======
-impl ProviderBroker {
-    pub fn new(db: DbExecutor) -> Result<Arc<ProviderBroker>, NegotiationInitError> {
-        Ok(Arc::new(ProviderBroker { db }))
->>>>>>> 714297bd
+        Ok(Arc::new(ProviderBroker { api, db }))
     }
 
     pub async fn bind_gsb(
