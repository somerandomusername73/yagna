--- conflicted
+++ resolved
@@ -1,9 +1,6 @@
 use futures::stream::StreamExt;
 use std::time::{Duration, Instant};
 use tokio::sync::mpsc::UnboundedReceiver;
-
-use ya_client::model::market::event::RequestorEvent;
-use ya_persistence::executor::DbExecutor;
 
 use super::errors::{NegotiationError, NegotiationInitError, QueryEventsError};
 use super::EventNotifier;
@@ -11,15 +8,11 @@
 use crate::db::models::{Demand as ModelDemand, Proposal, SubscriptionId};
 use crate::db::models::{EventError, OwnerType};
 use crate::db::DbResult;
-<<<<<<< HEAD
-use crate::matcher::DraftProposal;
 use crate::matcher::SubscriptionStore;
 
 use ya_client::model::market::event::RequestorEvent;
 use ya_client::model::market::proposal::Proposal as ClientProposal;
 use ya_persistence::executor::DbExecutor;
-=======
->>>>>>> 7e5dd326
 
 use crate::matcher::RawProposal;
 use crate::negotiation::notifier::NotifierError;
@@ -33,25 +26,16 @@
 pub struct RequestorBroker {
     api: NegotiationApi,
     db: DbExecutor,
-<<<<<<< HEAD
     store: SubscriptionStore,
-    notifier: EventNotifier,
-=======
     pub notifier: EventNotifier,
->>>>>>> 7e5dd326
 }
 
 impl RequestorBroker {
     pub fn new(
         db: DbExecutor,
-<<<<<<< HEAD
         store: SubscriptionStore,
-        proposal_receiver: UnboundedReceiver<DraftProposal>,
-    ) -> Result<Arc<RequestorBroker>, NegotiationInitError> {
-=======
         proposal_receiver: UnboundedReceiver<RawProposal>,
     ) -> Result<RequestorBroker, NegotiationInitError> {
->>>>>>> 7e5dd326
         let api = NegotiationApi::new(
             move |_caller: String, msg: ProposalReceived| async move { unimplemented!() },
             move |_caller: String, msg: ProposalRejected| async move { unimplemented!() },
