--- conflicted
+++ resolved
@@ -4,31 +4,21 @@
 use thiserror::Error;
 
 use crate::config::Config;
-<<<<<<< HEAD
-use crate::db::model::{ProposalId, SubscriptionId};
-=======
 use crate::db::dao::AgreementDao;
-use crate::db::model::{AgreementId, SubscriptionId};
->>>>>>> 51a2aa78
+use crate::db::model::{AgreementId, ProposalId, SubscriptionId};
 use crate::identity::{IdentityApi, IdentityGSB};
 use crate::matcher::error::{
     DemandError, MatcherError, MatcherInitError, QueryDemandsError, QueryOfferError,
     QueryOffersError,
 };
 use crate::matcher::{store::SubscriptionStore, Matcher};
-<<<<<<< HEAD
-use crate::negotiation::error::{GetProposalError, NegotiationError, NegotiationInitError};
+use crate::negotiation::error::{
+    AgreementError, GetProposalError, NegotiationError, NegotiationInitError,
+};
 use crate::negotiation::{ProviderBroker, RequestorBroker};
 use crate::rest_api;
 
-use ya_client::model::market::{Demand, Offer, Proposal};
-=======
-use crate::negotiation::error::{AgreementError, NegotiationError, NegotiationInitError};
-use crate::negotiation::{ProviderBroker, RequestorBroker};
-use crate::rest_api;
-
-use ya_client::model::market::{Agreement, Demand, Offer};
->>>>>>> 51a2aa78
+use ya_client::model::market::{Agreement, Demand, Offer, Proposal};
 use ya_client::model::ErrorMessage;
 use ya_core_model::market::{local, BUS_ID};
 use ya_persistence::executor::DbExecutor;
@@ -214,7 +204,6 @@
         Ok(self.matcher.unsubscribe_demand(demand_id, id).await?)
     }
 
-<<<<<<< HEAD
     pub async fn get_proposal(
         &self,
         proposal_id: &ProposalId,
@@ -229,7 +218,8 @@
             .get_proposal(proposal_id)
             .await?
             .into_client()?)
-=======
+    }
+
     pub async fn get_agreement(
         &self,
         agreement_id: &AgreementId,
@@ -247,7 +237,6 @@
                 .map_err(|e| AgreementError::InternalError(e.to_string()))?),
             None => Err(AgreementError::NotFound(agreement_id.clone())),
         }
->>>>>>> 51a2aa78
     }
 }
 
