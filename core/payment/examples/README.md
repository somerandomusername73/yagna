### Payment API example

#### Startup

To start the API server (both provider & requestor):
1. Go to `core/payment`.
2. Copy `.env-template` from root directory and rename to `.env`.
3. Run the following command:
```shell script
<<<<<<< HEAD
cargo run -p ya-payment --example payment_api -- provider
```

To start the requestor:
```shell script
GSB_URL="tcp://127.0.0.1:8464" YAGNA_API_URL="http://127.0.0.1:8465" \
    cargo run -p ya-payment --example payment_api -- requestor
=======
cargo run --features=dummy-driver --example payment_api
>>>>>>> 3ae8785e
```
To use GNT instead of dummy driver add `-- --driver=gnt` at the end.

#### Debit note flow

To issue a debit node:  
`POST` `http://127.0.0.1:7465/payment-api/v1/provider/debitNotes`

Payload:
```json
{
  "activityId": "activity_id",
  "totalAmountDue": "1.123456789012345678",
  "usageCounterVector": {
    "comment": "This field can contain anything",
    "values": [1.222, 2.333, 4.555]
  },
  "paymentDueDate": "2020-02-05T15:07:45.956Z"
}
```
Don't forget to copy `debitNoteId` from the response!

To send the issued debit note to requestor:  
`POST` `http://127.0.0.1:7465/payment-api/v1/provider/debitNotes/<debitNoteId>/send`

To see debit notes issued by the provider:  
`GET` `http://127.0.0.1:7465/payment-api/v1/provider/debitNotes`

To see debit notes received by the requestor:  
`GET` `http://127.0.0.1:7465/payment-api/v1/requestor/debitNotes`

To accept a debit note:
`POST` `http://127.0.0.1:7465/payment-api/v1/requestor/debitNotes/<debitNoteId>/accept`

Payload:
```json
{
  "totalAmountAccepted": "1.123456789012345678",
  "allocationId": "<allocationId>"
}
```

To listen for requestor's debit note events:
`GET` `http://127.0.0.1:7465/payment-api/v1/requestor/debitNoteEvents?timeout=<seconds>`

To listen for provider's debit note events:
`GET` `http://127.0.0.1:7465/payment-api/v1/provider/debitNoteEvents?timeout=<seconds>`

#### Invoice flow

To issue an invoice:  
`POST` `http://127.0.0.1:7465/payment-api/v1/provider/invoices`

Payload:
```json
{
  "agreementId": "agreement_id",
  "activityIds": ["activity_id1", "activity_id2"],
  "amount": "10.123456789012345678",
  "paymentDueDate": "2020-02-05T15:07:45.956Z"
}
```
Don't forget to copy `invoiceId` from the response!

To send the issued invoice to requestor:  
`POST` `http://127.0.0.1:7465/payment-api/v1/provider/invoices/<invoiceId>/send`

To see invoices issued by the provider:  
`GET` `http://127.0.0.1:7465/payment-api/v1/provider/invoices`

To see invoices received by the requestor:  
`GET` `http://127.0.0.1:7465/payment-api/v1/requestor/invoices`

To accept an invoice:
`POST` `http://127.0.0.1:7465/payment-api/v1/requestor/invoices/<invoiceId>/accept`

Payload:
```json
{
  "totalAmountAccepted": "10.123456789012345678",
  "allocationId": "<allocationId>"
}
```

To listen for requestor's invoice events:
`GET` `http://127.0.0.1:7465/payment-api/v1/requestor/invoiceEvents?timeout=<seconds>`

To listen for provider's invoice events:
`GET` `http://127.0.0.1:7465/payment-api/v1/provider/invoiceEvents?timeout=<seconds>`

#### Allocations

To create an allocation:  
`POST` `http://127.0.0.1:7465/payment-api/v1/requestor/allocations`

Payload:
```json
{
  "totalAmount": "100.123456789012345678",
  "timeout": "2020-02-17T11:42:56.739Z",
  "makeDeposit": false
}
```
Don't forget to copy `allocationId` from the response!

To see all created allocations:
`GET` `http://127.0.0.1:7465/payment-api/v1/requestor/allocations`

To release an allocation:
`DELETE` `http://127.0.0.1:7465/payment-api/v1/requestor/allocations/<allocationId>`

#### Payments

To see requestor's (sent) payments:
`GET` `http://127.0.0.1:7465/payment-api/v1/requestor/payments`

To see provider's (received) payments:
`GET` `http://127.0.0.1:7465/payment-api/v1/provider/payments`

One can also listen for payments by adding `?timeout=<seconds>` parameter.<|MERGE_RESOLUTION|>--- conflicted
+++ resolved
@@ -2,22 +2,11 @@
 
 #### Startup
 
-To start the API server (both provider & requestor):
-1. Go to `core/payment`.
-2. Copy `.env-template` from root directory and rename to `.env`.
-3. Run the following command:
+To start the API server (both provider & requestor) run the following commands:
 ```shell script
-<<<<<<< HEAD
-cargo run -p ya-payment --example payment_api -- provider
-```
-
-To start the requestor:
-```shell script
-GSB_URL="tcp://127.0.0.1:8464" YAGNA_API_URL="http://127.0.0.1:8465" \
-    cargo run -p ya-payment --example payment_api -- requestor
-=======
+cd core/payment
+cp ../../.env-template .env
 cargo run --features=dummy-driver --example payment_api
->>>>>>> 3ae8785e
 ```
 To use GNT instead of dummy driver add `-- --driver=gnt` at the end.
 
