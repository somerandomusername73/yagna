--- conflicted
+++ resolved
@@ -201,14 +201,7 @@
             acceptance,
         };
         match async move {
-<<<<<<< HEAD
-            issuer_id
-                .service(payment::public::BUS_ID)
-                .call(msg)
-                .await??;
-=======
             issuer_id.service(PUBLIC_SERVICE).call(msg).await??;
->>>>>>> a35195c9
             Ok(())
         }
         .await
