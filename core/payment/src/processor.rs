--- conflicted
+++ resolved
@@ -2,16 +2,12 @@
 use crate::error::{Error, PaymentError, PaymentResult};
 use bigdecimal::BigDecimal;
 use std::time::Duration;
-<<<<<<< HEAD
-use ya_client_model::payment::{Invoice, Payment};
+use ya_client_model::payment::{ActivityPayment, AgreementPayment, Payment};
 use ya_core_model::driver;
 use ya_core_model::driver::{
     AccountBalance, AccountMode, PaymentAmount, PaymentConfirmation, PaymentDetails, PaymentStatus,
 };
-=======
-use ya_client_model::payment::{ActivityPayment, AgreementPayment, Payment};
 use ya_core_model::payment::local::{PaymentTitle, SchedulePayment};
->>>>>>> 71b51ed6
 use ya_core_model::payment::public::{SendPayment, BUS_ID};
 use ya_net::RemoteEndpoint;
 use ya_persistence::executor::DbExecutor;
@@ -49,33 +45,7 @@
         let payee_addr = msg.payee_addr.clone();
 
         let result: Result<(), Error> = async move {
-<<<<<<< HEAD
-            // ************************************** BEGIN **************************************
-            // This code is placed here as a temporary workaround because schedule_payment
-            // implementation in GNTDriver is waiting for blockchain confirmation.
-            // FIXME: Move code below back to PaymentProcessor.schedule_payment
-            let invoice_id = invoice.invoice_id.clone();
-            let amount = PaymentAmount {
-                base_currency_amount: invoice.amount.clone(),
-                gas_amount: None,
-            };
-            // TODO: Allow signing transactions with different key than node ID
-            bus::service(driver::BUS_ID)
-                .send(driver::SchedulePayment::new(
-                    invoice_id.clone(),
-                    amount,
-                    invoice.payer_addr.clone(),
-                    invoice.payee_addr.clone(),
-                    invoice.payment_due_date,
-                ))
-                .await
-                .unwrap()
-                .unwrap();
-
-            // *************************************** END ***************************************
-=======
             let confirmation = self.wait_for_payment(&msg.document_id()).await?;
->>>>>>> 71b51ed6
 
             let (activity_payments, agreement_payments) = match &msg.title {
                 PaymentTitle::DebitNote(debit_note_payment) => (
@@ -132,18 +102,17 @@
             base_currency_amount: msg.amount.clone(),
             gas_amount: None,
         };
-        // TODO: Allow signing transactions with different key than node ID
-        let sign_tx = get_sign_tx(msg.payer_id);
-        self.driver
-            .schedule_payment(
-                &document_id,
+        bus::service(driver::BUS_ID)
+            .send(driver::SchedulePayment::new(
+                document_id,
                 amount,
-                &msg.payer_addr,
-                &msg.payee_addr,
-                msg.due_date,
-                &sign_tx,
-            )
-            .await?;
+                msg.payer_addr.clone(),
+                msg.payee_addr.clone(),
+                msg.due_date.clone(),
+            ))
+            .await
+            .unwrap()
+            .unwrap();
 
         let processor = self.clone();
         tokio::task::spawn_local(async move {
