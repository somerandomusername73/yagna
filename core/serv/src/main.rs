use actix_rt::SystemRunner;
use actix_web::{get, middleware, App, HttpServer, Responder};
use anyhow::{Context, Result};
use flexi_logger::Logger;
use futures::{FutureExt, TryFutureExt};
use std::{
    convert::{TryFrom, TryInto},
    fmt::Debug,
    path::PathBuf,
};
use structopt::{clap, StructOpt};

use ya_service_api::{CliCtx, CommandOutput};

mod autocomplete;
<<<<<<< HEAD
use autocomplete::CompleteCommand;
=======
pub use autocomplete::CompleteCommand;
use std::sync::Mutex;
>>>>>>> fc662332

#[derive(StructOpt, Debug)]
#[structopt(about = clap::crate_description!())]
#[structopt(setting = clap::AppSettings::ColoredHelp)]
#[structopt(setting = clap::AppSettings::DeriveDisplayOrder)]
struct CliArgs {
    /// Daemon data dir
    #[structopt(short, long = "datadir", set = clap::ArgSettings::Global)]
    data_dir: Option<PathBuf>,

    /// Daemon address
    #[structopt(short, long, default_value = "127.0.0.1")]
    address: String,

    /// Daemon HTTP port
    #[structopt(short, long, default_value = "7465")]
    http_port: u16,

    /// Service bus router port
    #[structopt(short = "l", default_value = "8245")]
    router_port: u16,

    /// Return results in JSON format
    #[structopt(long, set = clap::ArgSettings::Global)]
    json: bool,

    /// Enter interactive mode
    #[structopt(short, long)]
    interactive: bool,

    #[structopt(subcommand)]
    command: CliCommand,
}

impl CliArgs {
    #[allow(dead_code)]
    pub fn get_data_dir(&self) -> PathBuf {
        match &self.data_dir {
            Some(data_dir) => data_dir.to_owned(),
            None => appdirs::user_data_dir(Some("yagna"), Some("golem"), false)
                .unwrap()
                .join("default"),
        }
    }

    pub fn get_http_address(&self) -> Result<(String, u16)> {
        Ok((self.address.clone(), self.http_port))
    }

    pub fn get_router_address(&self) -> Result<(String, u16)> {
        Ok((self.address.clone(), self.router_port))
    }

    pub fn run_command(self) -> Result<()> {
        let mut sys = actix_rt::System::new(clap::crate_name!());
        let ctx: CliCtx = (&self).try_into()?;

        if let CliCommand::Service(service) = self.command {
            Ok(ctx.output(service.run_command(sys, &ctx)?))
        } else {
            let run = self.command.run_command(&ctx);
            futures::pin_mut!(run);
            Ok(ctx.output(sys.block_on(run.compat())?))
        }
    }
}

impl TryFrom<&CliArgs> for CliCtx {
    type Error = anyhow::Error;

    fn try_from(args: &CliArgs) -> Result<Self, Self::Error> {
        let data_dir = args.get_data_dir();
        log::info!("Using data dir: {:?} ", data_dir);
<<<<<<< HEAD
=======
        let address = args.get_address()?;
        let json_output = args.json;
        //        let net = value.net.clone();
        //        let accept_any_prompt = args.accept_any_prompt;
        let interactive = args.interactive;
        let sys = Mutex::new(Some(actix::System::new("yg")));
>>>>>>> fc662332

        Ok(CliCtx {
            http_address: args.get_http_address()?,
            router_address: args.get_router_address()?,
            data_dir,
<<<<<<< HEAD
            json_output: args.json,
            interactive: args.interactive,
=======
            json_output,
            //            accept_any_prompt,
            //            net,
            interactive,
            sys,
>>>>>>> fc662332
        })
    }
}

#[derive(StructOpt, Debug)]
enum CliCommand {
    /// Core service usage
    #[structopt(setting = clap::AppSettings::DeriveDisplayOrder)]
    Service(ServiceCommand),

    /// Identity management
    #[structopt(setting = clap::AppSettings::DeriveDisplayOrder)]
    Id(ya_identity::cli::IdentityCommand),

    /// AppKey management
    AppKey(ya_appkey::cli::AppKeyCommand),

    #[structopt(name = "complete")]
    #[structopt(setting = structopt::clap::AppSettings::Hidden)]
    Complete(CompleteCommand),
}

impl CliCommand {
    pub async fn run_command(&self, ctx: &CliCtx) -> Result<CommandOutput> {
        match self {
<<<<<<< HEAD
            CliCommand::Id(id) => id.run_command(ctx).await,
=======
            CliCommand::Service(service) => service.run_command(ctx),
            CliCommand::Id(id) => id.run_command(ctx),
            CliCommand::AppKey(appkey) => appkey.run_command(ctx),
>>>>>>> fc662332
            CliCommand::Complete(complete) => complete.run_command(ctx),
            CliCommand::Service(_service) => anyhow::bail!("service should be handled elsewhere"),
        }
    }
}

#[derive(StructOpt, Debug)]
enum ServiceCommand {
    /// Runs server in foreground
    Run,
    /// Spawns daemon
    Start,
    /// Stops daemon
    Stop,
    /// Checks if daemon is running
    Status,
}

impl ServiceCommand {
    pub fn run_command(&self, sys: SystemRunner, ctx: &CliCtx) -> Result<CommandOutput> {
        match self {
            Self::Run => {
                log::info!("Running {} service!", clap::crate_name!());

                actix_rt::spawn(
                    ya_sb_router::bind_router(ctx.router_address()?)
                        .boxed()
                        .compat(),
                );

                ya_identity::service::activate()?;

                HttpServer::new(|| {
                    App::new()
                        .wrap(middleware::Logger::default())
                        .service(index)
                })
                .bind(ctx.http_address())
                .context(format!("Failed to bind {:?}", ctx.http_address()))?
                .start();

                sys.run()?;

                Ok(CommandOutput::NoOutput)
            }
            _ => anyhow::bail!("command service {:?} is not implemented yet", self),
        }
    }
}

#[get("/")]
fn index() -> impl Responder {
    format!("Hello {}!", clap::crate_description!())
}

fn main() -> Result<()> {
    let args = CliArgs::from_args();

    Logger::with_env_or_str("info,actix_server=info,actix_web=info")
        .start()
        .unwrap();

    args.run_command()
}<|MERGE_RESOLUTION|>--- conflicted
+++ resolved
@@ -2,7 +2,7 @@
 use actix_web::{get, middleware, App, HttpServer, Responder};
 use anyhow::{Context, Result};
 use flexi_logger::Logger;
-use futures::{FutureExt, TryFutureExt};
+use futures::{lock::Mutex, prelude::*};
 use std::{
     convert::{TryFrom, TryInto},
     fmt::Debug,
@@ -10,15 +10,12 @@
 };
 use structopt::{clap, StructOpt};
 
+use ya_appkey::{error::Error, service::AppKeyService};
+use ya_persistence::executor::DbExecutor;
 use ya_service_api::{CliCtx, CommandOutput};
 
 mod autocomplete;
-<<<<<<< HEAD
 use autocomplete::CompleteCommand;
-=======
-pub use autocomplete::CompleteCommand;
-use std::sync::Mutex;
->>>>>>> fc662332
 
 #[derive(StructOpt, Debug)]
 #[structopt(about = clap::crate_description!())]
@@ -92,64 +89,42 @@
     fn try_from(args: &CliArgs) -> Result<Self, Self::Error> {
         let data_dir = args.get_data_dir();
         log::info!("Using data dir: {:?} ", data_dir);
-<<<<<<< HEAD
-=======
-        let address = args.get_address()?;
-        let json_output = args.json;
-        //        let net = value.net.clone();
-        //        let accept_any_prompt = args.accept_any_prompt;
-        let interactive = args.interactive;
-        let sys = Mutex::new(Some(actix::System::new("yg")));
->>>>>>> fc662332
 
         Ok(CliCtx {
             http_address: args.get_http_address()?,
             router_address: args.get_router_address()?,
             data_dir,
-<<<<<<< HEAD
             json_output: args.json,
             interactive: args.interactive,
-=======
-            json_output,
-            //            accept_any_prompt,
-            //            net,
-            interactive,
-            sys,
->>>>>>> fc662332
         })
     }
 }
 
 #[derive(StructOpt, Debug)]
 enum CliCommand {
-    /// Core service usage
-    #[structopt(setting = clap::AppSettings::DeriveDisplayOrder)]
-    Service(ServiceCommand),
+    /// AppKey management
+    AppKey(ya_appkey::cli::AppKeyCommand),
 
     /// Identity management
     #[structopt(setting = clap::AppSettings::DeriveDisplayOrder)]
     Id(ya_identity::cli::IdentityCommand),
 
-    /// AppKey management
-    AppKey(ya_appkey::cli::AppKeyCommand),
-
     #[structopt(name = "complete")]
     #[structopt(setting = structopt::clap::AppSettings::Hidden)]
     Complete(CompleteCommand),
+
+    /// Core service usage
+    #[structopt(setting = clap::AppSettings::DeriveDisplayOrder)]
+    Service(ServiceCommand),
 }
 
 impl CliCommand {
     pub async fn run_command(&self, ctx: &CliCtx) -> Result<CommandOutput> {
         match self {
-<<<<<<< HEAD
+            CliCommand::AppKey(appkey) => appkey.run_command(ctx).await,
+            CliCommand::Complete(complete) => complete.run_command(ctx),
             CliCommand::Id(id) => id.run_command(ctx).await,
-=======
-            CliCommand::Service(service) => service.run_command(ctx),
-            CliCommand::Id(id) => id.run_command(ctx),
-            CliCommand::AppKey(appkey) => appkey.run_command(ctx),
->>>>>>> fc662332
-            CliCommand::Complete(complete) => complete.run_command(ctx),
-            CliCommand::Service(_service) => anyhow::bail!("service should be handled elsewhere"),
+            CliCommand::Service(_) => anyhow::bail!("service should be handled elsewhere"),
         }
     }
 }
@@ -179,6 +154,7 @@
                 );
 
                 ya_identity::service::activate()?;
+                ya_appkey::service::bind(&APP_KEY_SERVICE);
 
                 HttpServer::new(|| {
                     App::new()
@@ -198,6 +174,15 @@
     }
 }
 
+// TODO: move this to app-key crate
+lazy_static::lazy_static! {
+    pub static ref APP_KEY_SERVICE: AppKeyService = {
+        let db_file_path = "core/appkey/appkey.sqlite3";
+        let db_executor: DbExecutor<Error> = DbExecutor::new(db_file_path).unwrap();
+        AppKeyService::new(Mutex::new(db_executor))
+    };
+}
+
 #[get("/")]
 fn index() -> impl Responder {
     format!("Hello {}!", clap::crate_description!())
