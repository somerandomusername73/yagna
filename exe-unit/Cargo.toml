--- conflicted
+++ resolved
@@ -13,20 +13,12 @@
 path = "src/bin.rs"
 
 [features]
-<<<<<<< HEAD
-default=['compat-deployment']
-sgx=['graphene', 'openssl/vendored', 'reqwest/trust-dns', 'secp256k1/rand', 'sha3', 'ya-client-model/sgx', 'ya-core-model/sgx']
-compat-deployment=[]
-=======
 default = ['compat-deployment']
 compat-deployment = []
->>>>>>> 740a9172
+sgx=['graphene', 'openssl/vendored', 'reqwest/trust-dns', 'secp256k1/rand', 'sha3', 'ya-client-model/sgx', 'ya-core-model/sgx']
 
 [target.'cfg(target_family = "unix")'.dependencies]
 nix = "0.17.0"
-
-[target.'cfg(target_os = "macos")'.dependencies]
-libproc = "0.7.1"
 
 [target.'cfg(target_os = "windows")'.dependencies]
 winapi = { version = "0.3.8", features = ["jobapi2", "processthreadsapi"] }
@@ -35,11 +27,7 @@
 ya-agreement-utils = "0.1"
 ya-client-model = "0.1"
 ya-compile-time-utils = "0.1"
-<<<<<<< HEAD
 ya-core-model = { version = "0.1", features = ["activity", "appkey"], path="../core/model" }
-=======
-ya-core-model = { version = "0.1", features = ["activity", "appkey"] }
->>>>>>> 740a9172
 ya-runtime-api = { version = "0.1", path = "runtime-api", features = ["server"] }
 ya-service-bus = "0.2"
 ya-transfer = "0.1"
@@ -59,13 +47,9 @@
 log = "0.4.8"
 rand = "0.6"
 regex = "1.3.4"
-<<<<<<< HEAD
 reqwest = { version = "0.10.7", optional = true }
 secp256k1 = { version = "0.17.2", optional = true }
 serde = { version = "^1.0", features = ["derive"] }
-=======
-serde = { version = "1.0", features = ["derive"] }
->>>>>>> 740a9172
 serde_json = "1.0"
 serde_yaml = "0.8.11"
 sha3 = { version = "0.8.2", optional = true }
@@ -81,10 +65,6 @@
 [dev-dependencies]
 ya-runtime-api = { version = "0.1", path = "runtime-api", features = ["codec", "server"] }
 ya-sb-router = "0.1"
-<<<<<<< HEAD
-ya-runtime-api = { version = "0.1", path = "runtime-api", features = ["codec", "server"] }
-=======
->>>>>>> 740a9172
 
 actix-files = "0.2.1"
 actix-rt = "1.0.0"
